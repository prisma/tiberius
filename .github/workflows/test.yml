name: Cargo tests
on:
  push:
    branches:
      - main
  pull_request:
jobs:
  clippy:
    runs-on: ubuntu-latest
    steps:
      - uses: actions/checkout@v1
      - uses: actions-rs/toolchain@v1
        with:
            components: clippy
            override: true
      - name: Install dependencies
        run: sudo apt install -y openssl libkrb5-dev
      - uses: actions-rs/clippy-check@v1
        with:
          token: ${{ secrets.GITHUB_TOKEN }}
          args: --features=all

  format:
    runs-on: ubuntu-latest

    steps:
      - uses: actions/checkout@v2
      - uses: actions-rs/toolchain@v1
        with:
          components: rustfmt
          override: true
      - uses: mbrobbel/rustfmt-check@master
        with:
          token: ${{ secrets.GITHUB_TOKEN }}

  cargo-test-linux:
    runs-on: ubuntu-latest

    strategy:
      fail-fast: false
      matrix:
        database:
          - 2017
          - 2019
          - azure-sql-edge
        features:
          - "--features=all"
          - "--no-default-features"
          - "--no-default-features --features=chrono"
          - "--no-default-features --features=time"
          - "--no-default-features --features=rustls"
          - "--no-default-features --features=vendored-openssl"

    env:
      TIBERIUS_TEST_CONNECTION_STRING: "server=tcp:localhost,1433;user=SA;password=<YourStrong@Passw0rd>;TrustServerCertificate=true"
      RUSTFLAGS: "-Dwarnings"

    steps:
      - uses: actions/checkout@v2

      - uses: actions-rs/toolchain@v1

      - uses: actions/cache@v2
        with:
          path: |
            ~/.cargo/registry
            ~/.cargo/git
            target
          key: ${{ runner.os }}-cargo-${{ matrix.features }}

      - name: Start SQL Server ${{matrix.database}}
        run: DOCKER_BUILDKIT=1 docker-compose -f docker-compose.yml up -d mssql-${{matrix.database}}

      - name: Install dependencies
        run: sudo apt install -y openssl libkrb5-dev

      - name: Run tests
        run: cargo test ${{matrix.features}}

  cargo-test-windows:
    runs-on: windows-latest

    strategy:
      fail-fast: false
      matrix:
        database:
          - 2019
        features:
          - "--features=all"
          - "--no-default-features --features=rustls,winauth"
          - "--no-default-features --features=vendored-openssl,winauth"

    env:
      TIBERIUS_TEST_INSTANCE: "MSSQLSERVER"
      TIBERIUS_TEST_CONNECTION_STRING: "server=tcp:127.0.0.1,1433;IntegratedSecurity=true;TrustServerCertificate=true"

    steps:
      - uses: actions/checkout@v2

      - uses: actions-rs/toolchain@v1

      - name: Set required PowerShell modules
        id: psmodulecache
        uses: potatoqualitee/psmodulecache@v1
        with:
          modules-to-cache: SqlServer

      - name: Setup PowerShell module cache
        id: cacher
        uses: actions/cache@v2
        with:
            path: ${{ steps.psmodulecache.outputs.modulepath }}
            key: ${{ steps.psmodulecache.outputs.keygen }}

      - name: Setup Chocolatey download cache
        id: chococache
        uses: actions/cache@v2
        with:
          path: C:\Users\runneradmin\AppData\Local\Temp\chocolatey\
          key: chocolatey-install

      - name: Setup Cargo build cache
        uses: actions/cache@v2
        with:
          path: |
            C:\Users\runneradmin\.cargo\registry
            C:\Users\runneradmin\.cargo\git
            target
          key: ${{ runner.os }}-cargo

      - name: Install required PowerShell modules
        if: steps.cacher.outputs.cache-hit != 'true'
        shell: powershell
        run: |
            Set-PSRepository PSGallery -InstallationPolicy Trusted
            Install-Module SqlServer

      - name: Install SQL Server 2019
        shell: powershell
        run: |
          choco feature disable --name="'exitOnRebootDetected'"
          $ErrorActionPreference = 'SilentlyContinue'
          choco install sql-server-2019 --params="'/IgnorePendingReboot'"

      - name: Setup SQL Server 2019
        shell: powershell
        run: |
          Import-Module 'sqlps'

          [reflection.assembly]::LoadWithPartialName("Microsoft.SqlServer.Smo") | Out-Null
          [reflection.assembly]::LoadWithPartialName("Microsoft.SqlServer.SqlWmiManagement") | Out-Null

          $serverName = $env:COMPUTERNAME
          $instanceName = "MSSQLSERVER"

          $smo = 'Microsoft.SqlServer.Management.Smo.'
          $wmi = new-object ($smo + 'Wmi.ManagedComputer')
          $wmi

          # Enable TCP/IP
          echo "Enabling TCP/IP"
          $Tcp = $wmi.GetSmoObject("ManagedComputer[@Name='$serverName']/ServerInstance[@Name='$instanceName']/ServerProtocol[@Name='Tcp']")
          $Tcp.IsEnabled = $true
          $Tcp.alter()
          $Tcp

          # Enable named pipes
          echo "Enabling named pipes"
          $Np = $wmi.GetSmoObject("ManagedComputer[@Name='$serverName']/ServerInstance[@Name='$instanceName']/ServerProtocol[@Name='Np']")
          $Np.IsEnabled = $true
          $Np.Alter()
          $Np

          # Set Alias
          echo "Setting the alias"
          New-Item HKLM:\SOFTWARE\Microsoft\MSSQLServer\Client -Name ConnectTo | Out-Null
          Set-ItemProperty -Path HKLM:\SOFTWARE\Microsoft\MSSQLServer\Client\ConnectTo -Name '(local)' -Value "DBMSSOCN,$serverName\$instanceName" | Out-Null

          # Start services
          echo "Starting services"
          Set-Service SQLBrowser -StartupType Manual
          Start-Service SQLBrowser
          net stop MSSQLSERVER
          net start MSSQLSERVER

      - name: Run normal tests
        shell: powershell
        run: cargo test ${{matrix.features}}

  cargo-test-macos:
    runs-on: macos-latest

    strategy:
      fail-fast: false
      matrix:
        database:
          - 2019
        features:
<<<<<<< HEAD
          - "--features=all"
=======
          - "--no-default-features --features=rustls,chrono,time,tds73,sql-browser-async-std,sql-browser-tokio,sql-browser-smol,integrated-auth-gssapi,rust_decimal,bigdecimal"
          - "--no-default-features --features=vendored-openssl"
>>>>>>> a3351e01

    env:
      TIBERIUS_TEST_CONNECTION_STRING: "server=tcp:localhost,1433;user=SA;password=<YourStrong@Passw0rd>;TrustServerCertificate=true"

    steps:
      - uses: actions/checkout@v2

      - uses: actions-rs/toolchain@v1

      - uses: docker-practice/actions-setup-docker@master

      - name: Start SQL Server ${{matrix.database}}
        run: DOCKER_BUILDKIT=1 docker-compose -f docker-compose.yml up -d mssql-${{matrix.database}}

      - name: Run tests
        run: cargo test ${{matrix.features}}<|MERGE_RESOLUTION|>--- conflicted
+++ resolved
@@ -196,12 +196,8 @@
         database:
           - 2019
         features:
-<<<<<<< HEAD
-          - "--features=all"
-=======
           - "--no-default-features --features=rustls,chrono,time,tds73,sql-browser-async-std,sql-browser-tokio,sql-browser-smol,integrated-auth-gssapi,rust_decimal,bigdecimal"
           - "--no-default-features --features=vendored-openssl"
->>>>>>> a3351e01
 
     env:
       TIBERIUS_TEST_CONNECTION_STRING: "server=tcp:localhost,1433;user=SA;password=<YourStrong@Passw0rd>;TrustServerCertificate=true"
