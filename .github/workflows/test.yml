name: Cargo tests
on:
  push:
    branches:
      - main
  pull_request:
jobs:
  clippy:
    runs-on: ubuntu-latest
    steps:
      - uses: actions/checkout@v1
      - uses: actions-rs/toolchain@v1
        with:
            components: clippy
            override: true
      - name: Install dependencies
        run: sudo apt install -y openssl libkrb5-dev
      - uses: actions-rs/clippy-check@v1
        with:
          token: ${{ secrets.GITHUB_TOKEN }}
          args: --features=all

  format:
    runs-on: ubuntu-latest

    steps:
      - uses: actions/checkout@v2
      - uses: actions-rs/toolchain@v1
        with:
          components: rustfmt
          override: true
      - uses: mbrobbel/rustfmt-check@master
        with:
          token: ${{ secrets.GITHUB_TOKEN }}

  cargo-test-linux:
    runs-on: ubuntu-latest

    strategy:
      fail-fast: false
      matrix:
        database:
          - 2017
          - 2019
          - azure-sql-edge
        features:
          - "--features=all"
          - "--no-default-features"
          - "--no-default-features --features=chrono"
          - "--no-default-features --features=time"
          - "--no-default-features --features=rustls"

    env:
      TIBERIUS_TEST_CONNECTION_STRING: "server=tcp:localhost,1433;user=SA;password=<YourStrong@Passw0rd>;TrustServerCertificate=true"
      RUSTFLAGS: "-Dwarnings"

    steps:
      - uses: actions/checkout@v2

      - uses: actions-rs/toolchain@v1

      - uses: actions/cache@v2
        with:
          path: |
            ~/.cargo/registry
            ~/.cargo/git
            target
          key: ${{ runner.os }}-cargo-${{ matrix.features }}

      - name: Start SQL Server ${{matrix.database}}
        run: DOCKER_BUILDKIT=1 docker-compose -f docker-compose.yml up -d mssql-${{matrix.database}}

      - name: Install dependencies
        run: sudo apt install -y openssl libkrb5-dev

      - name: Run tests
        run: cargo test ${{matrix.features}}

  cargo-test-windows:
    runs-on: windows-latest

    strategy:
      fail-fast: false
      matrix:
        database:
          - 2019
        features:
          - "--features=all"

    env:
      TIBERIUS_TEST_INSTANCE: "MSSQLSERVER"
      TIBERIUS_TEST_CONNECTION_STRING: "server=tcp:127.0.0.1,1433;IntegratedSecurity=true;TrustServerCertificate=true"

    steps:
      - uses: actions/checkout@v2

      - uses: actions-rs/toolchain@v1

      - name: Set required PowerShell modules
        id: psmodulecache
        uses: potatoqualitee/psmodulecache@v1
        with:
          modules-to-cache: SqlServer

      - name: Setup PowerShell module cache
        id: cacher
        uses: actions/cache@v2
        with:
            path: ${{ steps.psmodulecache.outputs.modulepath }}
            key: ${{ steps.psmodulecache.outputs.keygen }}

      - name: Setup Chocolatey download cache
        id: chococache
        uses: actions/cache@v2
        with:
          path: C:\Users\runneradmin\AppData\Local\Temp\chocolatey\
          key: chocolatey-install

      - name: Setup Cargo build cache
        uses: actions/cache@v2
        with:
          path: |
            C:\Users\runneradmin\.cargo\registry
            C:\Users\runneradmin\.cargo\git
            target
          key: ${{ runner.os }}-cargo

      - name: Install required PowerShell modules
        if: steps.cacher.outputs.cache-hit != 'true'
        shell: powershell
        run: |
            Set-PSRepository PSGallery -InstallationPolicy Trusted
            Install-Module SqlServer

      - name: Install SQL Server 2019
        shell: powershell
        run: |
          choco feature disable --name="'exitOnRebootDetected'"
          $ErrorActionPreference = 'SilentlyContinue'
          choco install sql-server-2019 --params="'/IgnorePendingReboot'"

      - name: Setup SQL Server 2019
        shell: powershell
        run: |
          Import-Module 'sqlps'

          [reflection.assembly]::LoadWithPartialName("Microsoft.SqlServer.Smo") | Out-Null
          [reflection.assembly]::LoadWithPartialName("Microsoft.SqlServer.SqlWmiManagement") | Out-Null

          $serverName = $env:COMPUTERNAME
          $instanceName = "MSSQLSERVER"

          $smo = 'Microsoft.SqlServer.Management.Smo.'
          $wmi = new-object ($smo + 'Wmi.ManagedComputer')
          $wmi

          # Enable TCP/IP
          echo "Enabling TCP/IP"
          $Tcp = $wmi.GetSmoObject("ManagedComputer[@Name='$serverName']/ServerInstance[@Name='$instanceName']/ServerProtocol[@Name='Tcp']")
          $Tcp.IsEnabled = $true
          $Tcp.alter()
          $Tcp

          # Enable named pipes
          echo "Enabling named pipes"
          $Np = $wmi.GetSmoObject("ManagedComputer[@Name='$serverName']/ServerInstance[@Name='$instanceName']/ServerProtocol[@Name='Np']")
          $Np.IsEnabled = $true
          $Np.Alter()
          $Np

          # Set Alias
          echo "Setting the alias"
          New-Item HKLM:\SOFTWARE\Microsoft\MSSQLServer\Client -Name ConnectTo | Out-Null
          Set-ItemProperty -Path HKLM:\SOFTWARE\Microsoft\MSSQLServer\Client\ConnectTo -Name '(local)' -Value "DBMSSOCN,$serverName\$instanceName" | Out-Null

          # Start services
          echo "Starting services"
          Set-Service SQLBrowser -StartupType Manual
          Start-Service SQLBrowser
          net stop MSSQLSERVER
          net start MSSQLSERVER

      - name: Run normal tests
        shell: powershell
        run: cargo test --features all

  cargo-test-macos:
    runs-on: macos-latest

    strategy:
      fail-fast: false
      matrix:
        database:
          - 2019
        features:
<<<<<<< HEAD
          - "--features=all"
=======
          - "--no-default-features --features=rustls,chrono,time,tds73,sql-browser-async-std,sql-browser-tokio,sql-browser-smol,integrated-auth-gssapi,rust_decimal,bigdecimal"
>>>>>>> ecac5c7d

    env:
      TIBERIUS_TEST_CONNECTION_STRING: "server=tcp:localhost,1433;user=SA;password=<YourStrong@Passw0rd>;TrustServerCertificate=true"

    steps:
      - uses: actions/checkout@v2

      - uses: actions-rs/toolchain@v1

      - uses: docker-practice/actions-setup-docker@master

      - name: Start SQL Server ${{matrix.database}}
        run: DOCKER_BUILDKIT=1 docker-compose -f docker-compose.yml up -d mssql-${{matrix.database}}

      - name: Run tests
        run: cargo test ${{matrix.features}}<|MERGE_RESOLUTION|>--- conflicted
+++ resolved
@@ -193,11 +193,7 @@
         database:
           - 2019
         features:
-<<<<<<< HEAD
-          - "--features=all"
-=======
           - "--no-default-features --features=rustls,chrono,time,tds73,sql-browser-async-std,sql-browser-tokio,sql-browser-smol,integrated-auth-gssapi,rust_decimal,bigdecimal"
->>>>>>> ecac5c7d
 
     env:
       TIBERIUS_TEST_CONNECTION_STRING: "server=tcp:localhost,1433;user=SA;password=<YourStrong@Passw0rd>;TrustServerCertificate=true"
