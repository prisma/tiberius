--- conflicted
+++ resolved
@@ -7,13 +7,7 @@
 use tiberius::{IntoSql, Result, TokenRow};
 
 #[cfg(all(feature = "tds73", feature = "chrono"))]
-<<<<<<< HEAD
-use chrono::{NaiveDateTime, NaiveDate};
-=======
-use chrono::DateTime;
-#[cfg(all(feature = "tds73", feature = "chrono"))]
-use chrono::NaiveDateTime;
->>>>>>> b1970329
+use chrono::{NaiveDateTime, DateTime, NaiveDate};
 
 use runtimes_macro::test_on_runtimes;
 
@@ -220,8 +214,7 @@
 test_bulk_type!(datetime2_7(
     "DATETIME2(7)",
     100,
-<<<<<<< HEAD
-    vec![NaiveDateTime::from_timestamp_opt(1658524194, 123456789).unwrap(); 100].into_iter()
+    vec![DateTime::from_timestamp(1658524194, 123456789); 100].into_iter()
 ));
 
 #[cfg(all(feature = "tds73", feature = "chrono"))]
@@ -229,7 +222,4 @@
     "DATE",
     100,
     vec![NaiveDate::from_ymd_opt(2020, 4, 20).unwrap(); 100].into_iter()
-=======
-    vec![DateTime::from_timestamp(1658524194, 123456789); 100].into_iter()
->>>>>>> b1970329
 ));