--- conflicted
+++ resolved
@@ -33,19 +33,6 @@
 
 ### Feature flags
 
-<<<<<<< HEAD
-| Flag                     | Description                                                                                                               | Default    |
-|--------------------------|---------------------------------------------------------------------------------------------------------------------------|------------|
-| `tds73`                  | Support for new date and time types in TDS version 7.3. Disable if using version 7.2.                                     | `enabled`  |
-| `chrono`                 | Read and write date and time values using `chrono`'s types. (for greenfield, using time instead of chrono is recommended) | `disabled` |
-| `time`                   | Read and write date and time values using `time` crate types.                                                             | `disabled` |
-| `rust_decimal`           | Read and write `numeric`/`decimal` values using `rust_decimal`'s `Decimal`.                                               | `disabled` |
-| `bigdecimal`             | Read and write `numeric`/`decimal` values using `bigdecimal`'s `BigDecimal`.                                              | `disabled` |
-| `sql-browser-async-std`  | SQL Browser implementation for the `TcpStream` of async-std.                                                              | `disabled` |
-| `sql-browser-tokio`      | SQL Browser implementation for the `TcpStream` of Tokio.                                                                  | `disabled` |
-| `sql-browser-smol`       | SQL Browser implementation for the `TcpStream` of smol.                                                                   | `disabled` |
-| `integrated-auth-gssapi` | Support for using Integrated Auth via GSSAPI                                                                              | `disabled` |
-=======
 | Flag                     | Description                                                                                                                      | Default    |
 |--------------------------|----------------------------------------------------------------------------------------------------------------------------------|------------|
 | `tds73`                  | Support for new date and time types in TDS version 7.3. Disable if using version 7.2.                                            | `enabled`  |
@@ -60,7 +47,6 @@
 | `sql-browser-tokio`      | SQL Browser implementation for the `TcpStream` of Tokio.                                                                         | `disabled` |
 | `sql-browser-smol`       | SQL Browser implementation for the `TcpStream` of smol.                                                                          | `disabled` |
 | `integrated-auth-gssapi` | Support for using Integrated Auth via GSSAPI                                                                                     | `disabled` |
->>>>>>> a3351e01
 
 ### Supported protocols
 
@@ -88,11 +74,8 @@
 | `Off`            | Only the login procedure is encrypted.           |
 | `NotSupported`   | None of the traffic is encrypted.                |
 
-<<<<<<< HEAD
-=======
 The encryption levels can be set when connecting to the database.
 
->>>>>>> a3351e01
 ### Integrated Authentication (TrustedConnection) on \*nix
 
 With the `integrated-auth-gssapi` feature enabled, the crate requires the GSSAPI/Kerberos libraries/headers installed:
