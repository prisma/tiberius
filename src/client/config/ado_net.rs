use super::{ConfigString, ServerDefinition};
use std::str::FromStr;

pub(crate) struct AdoNetConfig {
    dict: connection_string::AdoNetString,
}

impl FromStr for AdoNetConfig {
    type Err = crate::error::Error;

    fn from_str(s: &str) -> crate::Result<Self> {
        let dict = s.parse()?;
        Ok(Self { dict })
    }
}

impl ConfigString for AdoNetConfig {
    fn dict(&self) -> &std::collections::HashMap<String, String> {
        &self.dict
    }

    fn server(&self) -> crate::Result<ServerDefinition> {
        fn parse_port(parts: &[&str], def: u16) -> crate::Result<u16> {
            Ok(match parts.get(0) {
                Some(s) => s.parse()?,
                None => def,
            })
        }

        fn parse_server(parts: Vec<&str>) -> crate::Result<ServerDefinition> {
            if parts.is_empty() || parts.len() >= 3 {
                return Err(crate::Error::Conversion("Server value faulty.".into()));
            }

<<<<<<< HEAD
            let definition = if parts[0].contains('\\') {
                let port = parse_port(&parts[1..], 1434)?;
=======
            let port = if parts.len() == 1 {
                None
            } else {
                Some(parts[1].parse::<u16>()?)
            };

            let definition = if parts[0].contains('\\') {
>>>>>>> 069066b8
                let parts: Vec<&str> = parts[0].split('\\').collect();

                ServerDefinition {
                    host: Some(parts[0].into()),
                    port,
                    instance: Some(parts[1].into()),
                }
            } else {
<<<<<<< HEAD
                // Connect using a TCP target
                let (host, port) = (parts[0], parse_port(&parts[1..], 1433)?);

=======
>>>>>>> 069066b8
                ServerDefinition {
                    host: Some(parts[0].into()),
                    port,
                    instance: None,
                }
            };

            Ok(definition)
        }

        match self
            .dict
            .get("server")
            .or_else(|| self.dict.get("data source"))
        {
            Some(value) if value.starts_with("tcp:") => {
                parse_server(value[4..].split(',').collect())
            }
            Some(value) => parse_server(value.split(',').collect()),
            None => Ok(ServerDefinition {
                host: None,
                port: None,
                instance: None,
            }),
        }
    }
}

#[cfg(test)]
mod tests {
    use super::*;
    use crate::client::AuthMethod;
    use crate::EncryptionLevel;

    #[test]
    fn server_parsing_no_browser() -> crate::Result<()> {
        let test_str = "server=tcp:my-server.com,4200";
        let ado: AdoNetConfig = test_str.parse()?;
        let server = ado.server()?;

        assert_eq!(Some("my-server.com".to_string()), server.host);
        assert_eq!(Some(4200), server.port);
        assert_eq!(None, server.instance);

        let test_str = "data source=tcp:my-server.com,4200";
        let ado: AdoNetConfig = test_str.parse()?;
        let server = ado.server()?;

        assert_eq!(Some("my-server.com".to_string()), server.host);
        assert_eq!(Some(4200), server.port);
        assert_eq!(None, server.instance);

        Ok(())
    }

    #[test]
    fn server_parsing_no_tcp() -> crate::Result<()> {
        let test_str = "server=my-server.com,4200";
        let ado: AdoNetConfig = test_str.parse()?;
        let server = ado.server()?;

        assert_eq!(Some("my-server.com".to_string()), server.host);
        assert_eq!(Some(4200), server.port);
        assert_eq!(None, server.instance);

        let test_str = "data source=my-server.com,4200";
        let ado: AdoNetConfig = test_str.parse()?;
        let server = ado.server()?;

        assert_eq!(Some("my-server.com".to_string()), server.host);
        assert_eq!(Some(4200), server.port);
        assert_eq!(None, server.instance);

        Ok(())
    }

    #[test]
    fn server_parsing_no_port() -> crate::Result<()> {
        let test_str = "server=tcp:my-server.com";
        let ado: AdoNetConfig = test_str.parse()?;
        let server = ado.server()?;

        assert_eq!(Some("my-server.com".to_string()), server.host);
        assert_eq!(Some(1433), server.port);
        assert_eq!(None, server.instance);

        let test_str = "server=my-server.com";
        let ado: AdoNetConfig = test_str.parse()?;
        let server = ado.server()?;

        assert_eq!(Some("my-server.com".to_string()), server.host);
        assert_eq!(Some(1433), server.port);
        assert_eq!(None, server.instance);

        Ok(())
    }

    #[test]
    fn server_parsing_with_browser() -> crate::Result<()> {
        let test_str = "server=tcp:my-server.com\\TIBERIUS";
        let ado: AdoNetConfig = test_str.parse()?;
        let server = ado.server()?;

        assert_eq!(Some("my-server.com".to_string()), server.host);
        assert_eq!(None, server.port);
        assert_eq!(Some("TIBERIUS".to_string()), server.instance);

        let test_str = "data source=tcp:my-server.com\\TIBERIUS";
        let ado: AdoNetConfig = test_str.parse()?;
        let server = ado.server()?;

        assert_eq!(Some("my-server.com".to_string()), server.host);
        assert_eq!(Some(1434), server.port);
        assert_eq!(Some("TIBERIUS".to_string()), server.instance);

        Ok(())
    }

    #[test]
    fn server_parsing_with_browser_and_port() -> crate::Result<()> {
        let test_str = "server=tcp:my-server.com\\TIBERIUS,666";
        let ado: AdoNetConfig = test_str.parse()?;
        let server = ado.server()?;

        assert_eq!(Some("my-server.com".to_string()), server.host);
        assert_eq!(Some(666), server.port);
        assert_eq!(Some("TIBERIUS".to_string()), server.instance);

        let test_str = "data source=tcp:my-server.com\\TIBERIUS,666";
        let ado: AdoNetConfig = test_str.parse()?;
        let server = ado.server()?;

        assert_eq!(Some("my-server.com".to_string()), server.host);
        assert_eq!(Some(666), server.port);
        assert_eq!(Some("TIBERIUS".to_string()), server.instance);

        Ok(())
    }

    #[test]
    fn database_parsing() -> crate::Result<()> {
        let test_str = "database=Foo";
        let ado: AdoNetConfig = test_str.parse()?;

        assert_eq!(Some("Foo".to_string()), ado.database());

        let test_str = "databaseName=Foo";
        let jdbc: AdoNetConfig = test_str.parse()?;

        assert_eq!(Some("Foo".to_string()), jdbc.database());

        let test_str = "Initial Catalog=Foo";
        let jdbc: AdoNetConfig = test_str.parse()?;

        assert_eq!(Some("Foo".to_string()), jdbc.database());

        Ok(())
    }

    #[test]
    fn trust_cert_parsing_true() -> crate::Result<()> {
        let test_str = "TrustServerCertificate=true";
        let ado: AdoNetConfig = test_str.parse()?;

        assert_eq!(true, ado.trust_cert()?);

        Ok(())
    }

    #[test]
    fn trust_cert_parsing_false() -> crate::Result<()> {
        let test_str = "TrustServerCertificate=false";
        let ado: AdoNetConfig = test_str.parse()?;

        assert_eq!(false, ado.trust_cert()?);

        Ok(())
    }

    #[test]
    fn trust_cert_parsing_yes() -> crate::Result<()> {
        let test_str = "TrustServerCertificate=yes";
        let ado: AdoNetConfig = test_str.parse()?;

        assert_eq!(true, ado.trust_cert()?);

        Ok(())
    }

    #[test]
    fn trust_cert_parsing_no() -> crate::Result<()> {
        let test_str = "TrustServerCertificate=no";
        let ado: AdoNetConfig = test_str.parse()?;

        assert_eq!(false, ado.trust_cert()?);

        Ok(())
    }

    #[test]
    fn trust_cert_parsing_missing() -> crate::Result<()> {
        let test_str = "Something=foo;";
        let ado: AdoNetConfig = test_str.parse()?;

        assert_eq!(false, ado.trust_cert()?);

        Ok(())
    }

    #[test]
    fn trust_cert_parsing_faulty() -> crate::Result<()> {
        let test_str = "TrustServerCertificate=musti;";
        let ado: AdoNetConfig = test_str.parse()?;

        assert!(ado.trust_cert().is_err());

        Ok(())
    }

    #[test]
    fn parsing_sql_server_authentication() -> crate::Result<()> {
        let test_str = "uid=Musti; pwd=Naukio;";
        let ado: AdoNetConfig = test_str.parse()?;

        assert_eq!(
            AuthMethod::sql_server("Musti", "Naukio"),
            ado.authentication()?
        );

        Ok(())
    }

    #[test]
    #[cfg(windows)]
    fn parsing_sspi_authentication() -> crate::Result<()> {
        let test_str = "IntegratedSecurity=SSPI;";
        let ado: AdoNetConfig = test_str.parse()?;

        assert_eq!(AuthMethod::Integrated, ado.authentication()?);

        let test_str = "Integrated Security=SSPI;";
        let ado: AdoNetConfig = test_str.parse()?;

        assert_eq!(AuthMethod::Integrated, ado.authentication()?);

        Ok(())
    }

    #[test]
    #[cfg(all(feature = "integrated-auth-gssapi", unix))]
    fn parsing_sspi_authentication() -> crate::Result<()> {
        let test_str = "IntegratedSecurity=true;";
        let ado: AdoNetConfig = test_str.parse()?;

        assert_eq!(AuthMethod::Integrated, ado.authentication()?);

        let test_str = "Integrated Security=true;";
        let ado: AdoNetConfig = test_str.parse()?;

        assert_eq!(AuthMethod::Integrated, ado.authentication()?);

        Ok(())
    }

    #[test]
    #[cfg(windows)]
    fn parsing_windows_authentication() -> crate::Result<()> {
        let test_str = "uid=Musti;pwd=Naukio; IntegratedSecurity=SSPI;";
        let ado: AdoNetConfig = test_str.parse()?;

        assert_eq!(
            AuthMethod::windows("Musti", "Naukio"),
            ado.authentication()?
        );

        let test_str = "uid=Musti;pwd=Naukio; Integrated Security=SSPI;";
        let ado: AdoNetConfig = test_str.parse()?;

        assert_eq!(
            AuthMethod::windows("Musti", "Naukio"),
            ado.authentication()?
        );

        Ok(())
    }

    #[test]
    fn parsing_database() -> crate::Result<()> {
        let test_str = "database=Cats;";
        let ado: AdoNetConfig = test_str.parse()?;

        assert_eq!(Some("Cats".to_string()), ado.database());

        Ok(())
    }

    #[test]
    fn parsing_login_credentials_escaping() -> crate::Result<()> {
        let test_str = "User ID=musti; Password='abc;}45';";
        let ado: AdoNetConfig = test_str.parse()?;

        assert_eq!(
            AuthMethod::sql_server("musti", "abc;}45"),
            ado.authentication()?
        );

        Ok(())
    }

    #[test]
    fn encryption_parsing_on() -> crate::Result<()> {
        let test_str = "encrypt=true";
        let ado: AdoNetConfig = test_str.parse()?;

        assert_eq!(EncryptionLevel::Required, ado.encrypt()?);

        Ok(())
    }

    #[test]
    fn encryption_parsing_off() -> crate::Result<()> {
        let test_str = "encrypt=false";
        let ado: AdoNetConfig = test_str.parse()?;

        assert_eq!(EncryptionLevel::Off, ado.encrypt()?);

        Ok(())
    }

    #[test]
    fn encryption_parsing_plaintext() -> crate::Result<()> {
        let test_str = "encrypt=DANGER_PLAINTEXT";
        let ado: AdoNetConfig = test_str.parse()?;

        assert_eq!(EncryptionLevel::NotSupported, ado.encrypt()?);

        Ok(())
    }

    #[test]
    fn encryption_parsing_missing() -> crate::Result<()> {
        let test_str = "";
        let ado: AdoNetConfig = test_str.parse()?;

        assert_eq!(EncryptionLevel::Off, ado.encrypt()?);

        Ok(())
    }
}<|MERGE_RESOLUTION|>--- conflicted
+++ resolved
@@ -32,35 +32,20 @@
                 return Err(crate::Error::Conversion("Server value faulty.".into()));
             }
 
-<<<<<<< HEAD
             let definition = if parts[0].contains('\\') {
                 let port = parse_port(&parts[1..], 1434)?;
-=======
-            let port = if parts.len() == 1 {
-                None
-            } else {
-                Some(parts[1].parse::<u16>()?)
-            };
-
-            let definition = if parts[0].contains('\\') {
->>>>>>> 069066b8
                 let parts: Vec<&str> = parts[0].split('\\').collect();
 
                 ServerDefinition {
                     host: Some(parts[0].into()),
-                    port,
+                    port: Some(port),
                     instance: Some(parts[1].into()),
                 }
             } else {
-<<<<<<< HEAD
                 // Connect using a TCP target
-                let (host, port) = (parts[0], parse_port(&parts[1..], 1433)?);
-
-=======
->>>>>>> 069066b8
                 ServerDefinition {
                     host: Some(parts[0].into()),
-                    port,
+                    port: Some(parse_port(&parts[1..], 1433)?),
                     instance: None,
                 }
             };
@@ -162,7 +147,7 @@
         let server = ado.server()?;
 
         assert_eq!(Some("my-server.com".to_string()), server.host);
-        assert_eq!(None, server.port);
+        assert_eq!(Some(1434), server.port);
         assert_eq!(Some("TIBERIUS".to_string()), server.instance);
 
         let test_str = "data source=tcp:my-server.com\\TIBERIUS";
