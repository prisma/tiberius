--- conflicted
+++ resolved
@@ -1,16 +1,7 @@
-<<<<<<< HEAD
-use crate::client::tls_stream::TlsStream;
-use crate::{
-    client::{
-        tls::{MaybeTlsStream, TlsPreloginWrapper},
-        AuthMethod, Config,
-    },
-=======
 #[cfg(any(feature = "rustls", feature = "native-tls"))]
 use crate::client::{tls::TlsPreloginWrapper, tls_stream::create_tls_stream};
 use crate::{
     client::{tls::MaybeTlsStream, AuthMethod, Config},
->>>>>>> ecac5c7d
     tds::{
         codec::{
             self, Encode, LoginMessage, Packet, PacketCodec, PacketHeader, PacketStatus,
@@ -393,11 +384,7 @@
             } = self;
             let mut stream = match transport.release().0 {
                 MaybeTlsStream::Raw(tcp) => {
-<<<<<<< HEAD
-                    TlsStream::new(config, TlsPreloginWrapper::new(tcp)).await?
-=======
                     create_tls_stream(config, TlsPreloginWrapper::new(tcp)).await?
->>>>>>> ecac5c7d
                 }
                 _ => unreachable!(),
             };
