--- conflicted
+++ resolved
@@ -172,10 +172,6 @@
           Vec<u8>: (ColumnData::Binary, Cow::from(self_));
           Numeric: (ColumnData::Numeric, self_);
           XmlData: (ColumnData::Xml, Cow::Owned(self_));
-<<<<<<< HEAD
-          Uuid: (ColumnData::Guid, self_);
-=======
->>>>>>> e8f03bcd
           bool: (ColumnData::Bit, self_);
           u8: (ColumnData::U8, self_);
           i16: (ColumnData::I16, self_);
@@ -183,10 +179,15 @@
           i64: (ColumnData::I64, self_);
           f32: (ColumnData::F32, self_);
           f64: (ColumnData::F64, self_);
-<<<<<<< HEAD
-=======
           Uuid: (ColumnData::Guid, self_);
->>>>>>> e8f03bcd
+          Uuid: (ColumnData::Guid, self_);
+          bool: (ColumnData::Bit, self_);
+          u8: (ColumnData::U8, self_);
+          i16: (ColumnData::I16, self_);
+          i32: (ColumnData::I32, self_);
+          i64: (ColumnData::I64, self_);
+          f32: (ColumnData::F32, self_);
+          f64: (ColumnData::F64, self_);
 );
 
 to_sql!(self_,
