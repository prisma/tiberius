--- conflicted
+++ resolved
@@ -3,10 +3,7 @@
 mod connection;
 
 mod tls;
-<<<<<<< HEAD
-=======
 #[cfg(any(feature = "rustls", feature = "native-tls"))]
->>>>>>> a3351e01
 mod tls_stream;
 
 pub use auth::*;
