--- conflicted
+++ resolved
@@ -720,16 +720,7 @@
             .await
             .expect("decode must succeed");
 
-        assert_eq!(nd, d);
-
-<<<<<<< HEAD
-        reader.read_u8().await.expect_err("decode must consume entire buffer");
-=======
-        reader
-            .read_u8()
-            .await
-            .expect_err("decode must consume entire buffer");
->>>>>>> e74b5562
+        assert_eq!(nd, d)
     }
 
     #[tokio::test]
