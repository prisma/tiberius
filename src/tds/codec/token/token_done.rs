use crate::{tds::codec::Encode, Error, SqlReadBytes, TokenType};
use asynchronous_codec::BytesMut;
use bytes::BufMut;
use enumflags2::{bitflags, BitFlags};
use std::fmt;

<<<<<<< HEAD
#[allow(dead_code)] // we might want to debug the values
#[derive(Debug)]
=======
#[derive(Debug, Default)]
>>>>>>> e8f03bcd
pub struct TokenDone {
    status: BitFlags<DoneStatus>,
    cur_cmd: u16,
    done_rows: u64,
}

#[bitflags]
#[repr(u16)]
#[derive(Debug, Clone, Copy, PartialEq)]
pub enum DoneStatus {
    More = 1 << 0,
    Error = 1 << 1,
    Inexact = 1 << 2,
    // reserved
    Count = 1 << 4,
    Attention = 1 << 5,
    // reserved
    RpcInBatch = 1 << 7,
    SrvError = 1 << 8,
}

impl TokenDone {
    pub(crate) async fn decode<R>(src: &mut R) -> crate::Result<Self>
    where
        R: SqlReadBytes + Unpin,
    {
        let status = BitFlags::from_bits(src.read_u16_le().await?)
            .map_err(|_| Error::Protocol("done(variant): invalid status".into()))?;

        let cur_cmd = src.read_u16_le().await?;
        let done_row_count_bytes = src.context().version().done_row_count_bytes();

        let done_rows = match done_row_count_bytes {
            8 => src.read_u64_le().await?,
            4 => src.read_u32_le().await? as u64,
            _ => unreachable!(),
        };

        Ok(TokenDone {
            status,
            cur_cmd,
            done_rows,
        })
    }

    pub(crate) fn is_final(&self) -> bool {
        self.status.is_empty()
    }

    pub(crate) fn rows(&self) -> u64 {
        self.done_rows
    }
}

impl Encode<BytesMut> for TokenDone {
    fn encode(self, dst: &mut BytesMut) -> crate::Result<()> {
        dst.put_u8(TokenType::Done as u8);
        dst.put_u16_le(BitFlags::bits(self.status));

        dst.put_u16_le(self.cur_cmd);
        dst.put_u64_le(self.done_rows);

        Ok(())
    }
}

impl fmt::Display for TokenDone {
    fn fmt(&self, f: &mut fmt::Formatter<'_>) -> fmt::Result {
        if self.done_rows == 0 {
            write!(f, "Done with status {:?}", self.status)
        } else if self.done_rows == 1 {
            write!(f, "Done with status {:?} (1 row left)", self.status)
        } else {
            write!(
                f,
                "Done with status {:?} ({} rows left)",
                self.status, self.done_rows
            )
        }
    }
}<|MERGE_RESOLUTION|>--- conflicted
+++ resolved
@@ -4,12 +4,9 @@
 use enumflags2::{bitflags, BitFlags};
 use std::fmt;
 
-<<<<<<< HEAD
 #[allow(dead_code)] // we might want to debug the values
 #[derive(Debug)]
-=======
 #[derive(Debug, Default)]
->>>>>>> e8f03bcd
 pub struct TokenDone {
     status: BitFlags<DoneStatus>,
     cur_cmd: u16,
