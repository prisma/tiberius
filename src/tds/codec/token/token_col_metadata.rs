use std::{
    borrow::{BorrowMut, Cow},
    fmt::Display,
};

use crate::{
    error::Error,
    tds::codec::{Encode, FixedLenType, TokenType, TypeInfo, TypeInfoInner, VarLenType},
    Column, ColumnData, ColumnType, SqlReadBytes,
};
use asynchronous_codec::BytesMut;
use bytes::BufMut;
use enumflags2::{bitflags, BitFlags};

#[derive(Debug, Clone)]
pub struct TokenColMetaData<'a> {
    pub columns: Vec<MetaDataColumn<'a>>,
}

#[derive(Debug, Clone)]
pub struct MetaDataColumn<'a> {
    pub base: BaseMetaDataColumn,
    pub col_name: Cow<'a, str>,
}

impl<'a> Display for MetaDataColumn<'a> {
    fn fmt(&self, f: &mut std::fmt::Formatter<'_>) -> std::fmt::Result {
        write!(f, "{} ", self.col_name)?;

        match &self.base.ty.inner {
            TypeInfoInner::FixedLen(fixed) => match fixed {
                FixedLenType::Int1 => write!(f, "tinyint")?,
                FixedLenType::Bit => write!(f, "bit")?,
                FixedLenType::Int2 => write!(f, "smallint")?,
                FixedLenType::Int4 => write!(f, "int")?,
                FixedLenType::Datetime4 => write!(f, "smalldatetime")?,
                FixedLenType::Float4 => write!(f, "real")?,
                FixedLenType::Money => write!(f, "money")?,
                FixedLenType::Datetime => write!(f, "datetime")?,
                FixedLenType::Float8 => write!(f, "float")?,
                FixedLenType::Money4 => write!(f, "smallmoney")?,
                FixedLenType::Int8 => write!(f, "bigint")?,
                FixedLenType::Null => unreachable!(),
            },
            TypeInfoInner::VarLenSized(ctx) => match ctx.r#type() {
                VarLenType::Guid => write!(f, "uniqueidentifier")?,
                #[cfg(feature = "tds73")]
                VarLenType::Daten => write!(f, "date")?,
                #[cfg(feature = "tds73")]
                VarLenType::Timen => write!(f, "time")?,
                #[cfg(feature = "tds73")]
                VarLenType::Datetime2 => write!(f, "datetime2")?,
                #[cfg(feature = "tds73")]
                VarLenType::DatetimeOffsetn => write!(f, "datetimeoffset")?,
                VarLenType::BigVarBin => {
                    if ctx.len() <= 8000 {
                        write!(f, "varbinary({})", ctx.len())?
                    } else {
                        write!(f, "varbinary(max)")?
                    }
                }
                VarLenType::BigVarChar => {
                    if ctx.len() <= 8000 {
                        write!(f, "varchar({})", ctx.len())?
                    } else {
                        write!(f, "varchar(max)")?
                    }
                }
                VarLenType::BigBinary => write!(f, "binary({})", ctx.len())?,
                VarLenType::BigChar => write!(f, "char({})", ctx.len())?,
                VarLenType::NVarchar => {
                    if ctx.len() <= 4000 {
                        write!(f, "nvarchar({})", ctx.len())?
                    } else {
                        write!(f, "nvarchar(max)")?
                    }
                }
                VarLenType::NChar => write!(f, "nchar({})", ctx.len())?,
                VarLenType::Text => write!(f, "text")?,
                VarLenType::Image => write!(f, "image")?,
                VarLenType::NText => write!(f, "ntext")?,
                VarLenType::Intn => match ctx.len() {
                    1 => write!(f, "tinyint")?,
                    2 => write!(f, "smallint")?,
                    4 => write!(f, "int")?,
                    8 => write!(f, "bigint")?,
                    _ => unreachable!(),
                },
                _ => unreachable!(),
            },
            TypeInfoInner::VarLenSizedPrecision {
                ty,
                size: _,
                precision,
                scale,
            } => match ty {
                VarLenType::Decimaln => write!(f, "decimal({},{})", precision, scale)?,
                VarLenType::Numericn => write!(f, "numeric({},{})", precision, scale)?,
                _ => unreachable!(),
            },
            TypeInfoInner::Xml { .. } => write!(f, "xml")?,
        }

        Ok(())
    }
}

#[derive(Debug, Clone)]
pub struct BaseMetaDataColumn {
    pub flags: BitFlags<ColumnFlag>,
    pub ty: TypeInfo,
}

impl BaseMetaDataColumn {
    pub(crate) fn null_value(&self) -> ColumnData<'static> {
        match &self.ty.inner {
            TypeInfoInner::FixedLen(ty) => match ty {
                FixedLenType::Null => ColumnData::I32(None),
                FixedLenType::Int1 => ColumnData::U8(None),
                FixedLenType::Bit => ColumnData::Bit(None),
                FixedLenType::Int2 => ColumnData::I16(None),
                FixedLenType::Int4 => ColumnData::I32(None),
                FixedLenType::Datetime4 => ColumnData::SmallDateTime(None),
                FixedLenType::Float4 => ColumnData::F32(None),
                FixedLenType::Money => ColumnData::F64(None),
                FixedLenType::Datetime => ColumnData::DateTime(None),
                FixedLenType::Float8 => ColumnData::F64(None),
                FixedLenType::Money4 => ColumnData::F32(None),
                FixedLenType::Int8 => ColumnData::I64(None),
            },
            TypeInfoInner::VarLenSized(cx) => match cx.r#type() {
                VarLenType::Guid => ColumnData::Guid(None),
                VarLenType::Intn => ColumnData::I32(None),
                VarLenType::Bitn => ColumnData::Bit(None),
                VarLenType::Decimaln => ColumnData::Numeric(None),
                VarLenType::Numericn => ColumnData::Numeric(None),
                VarLenType::Floatn => ColumnData::F32(None),
                VarLenType::Money => ColumnData::F64(None),
                VarLenType::Datetimen => ColumnData::DateTime(None),
                #[cfg(feature = "tds73")]
                VarLenType::Daten => ColumnData::Date(None),
                #[cfg(feature = "tds73")]
                VarLenType::Timen => ColumnData::Time(None),
                #[cfg(feature = "tds73")]
                VarLenType::Datetime2 => ColumnData::DateTime2(None),
                #[cfg(feature = "tds73")]
                VarLenType::DatetimeOffsetn => ColumnData::DateTimeOffset(None),
                VarLenType::BigVarBin => ColumnData::Binary(None),
                VarLenType::BigVarChar => ColumnData::String(None),
                VarLenType::BigBinary => ColumnData::Binary(None),
                VarLenType::BigChar => ColumnData::String(None),
                VarLenType::NVarchar => ColumnData::String(None),
                VarLenType::NChar => ColumnData::String(None),
                VarLenType::Xml => ColumnData::Xml(None),
                VarLenType::Udt => todo!("User-defined types not supported"),
                VarLenType::Text => ColumnData::String(None),
                VarLenType::Image => ColumnData::Binary(None),
                VarLenType::NText => ColumnData::String(None),
                VarLenType::SSVariant => todo!(),
            },
            TypeInfoInner::VarLenSizedPrecision { ty, .. } => match ty {
                VarLenType::Guid => ColumnData::Guid(None),
                VarLenType::Intn => ColumnData::I32(None),
                VarLenType::Bitn => ColumnData::Bit(None),
                VarLenType::Decimaln => ColumnData::Numeric(None),
                VarLenType::Numericn => ColumnData::Numeric(None),
                VarLenType::Floatn => ColumnData::F32(None),
                VarLenType::Money => ColumnData::F64(None),
                VarLenType::Datetimen => ColumnData::DateTime(None),
                #[cfg(feature = "tds73")]
                VarLenType::Daten => ColumnData::Date(None),
                #[cfg(feature = "tds73")]
                VarLenType::Timen => ColumnData::Time(None),
                #[cfg(feature = "tds73")]
                VarLenType::Datetime2 => ColumnData::DateTime2(None),
                #[cfg(feature = "tds73")]
                VarLenType::DatetimeOffsetn => ColumnData::DateTimeOffset(None),
                VarLenType::BigVarBin => ColumnData::Binary(None),
                VarLenType::BigVarChar => ColumnData::String(None),
                VarLenType::BigBinary => ColumnData::Binary(None),
                VarLenType::BigChar => ColumnData::String(None),
                VarLenType::NVarchar => ColumnData::String(None),
                VarLenType::NChar => ColumnData::String(None),
                VarLenType::Xml => ColumnData::Xml(None),
                VarLenType::Udt => todo!("User-defined types not supported"),
                VarLenType::Text => ColumnData::String(None),
                VarLenType::Image => ColumnData::Binary(None),
                VarLenType::NText => ColumnData::String(None),
                VarLenType::SSVariant => todo!(),
            },
            TypeInfoInner::Xml { .. } => ColumnData::Xml(None),
        }
    }
}

impl<'a> Encode<BytesMut> for TokenColMetaData<'a> {
    fn encode(self, dst: &mut BytesMut) -> crate::Result<()> {
        dst.put_u8(TokenType::ColMetaData as u8);
        dst.put_u16_le(self.columns.len() as u16);

        for col in self.columns.into_iter() {
            col.encode(dst)?;
        }

        Ok(())
    }
}

impl<'a> Encode<BytesMut> for MetaDataColumn<'a> {
    fn encode(self, dst: &mut BytesMut) -> crate::Result<()> {
        dst.put_u32_le(0);
        self.base.encode(dst)?;

        let len_pos = dst.len();
        let mut length = 0u8;

        dst.put_u8(length);

        for chr in self.col_name.encode_utf16() {
            length += 1;
            dst.put_u16_le(chr);
        }

        let dst: &mut [u8] = dst.borrow_mut();
        dst[len_pos] = length;

        Ok(())
    }
}

impl Encode<BytesMut> for BaseMetaDataColumn {
    fn encode(self, dst: &mut BytesMut) -> crate::Result<()> {
        dst.put_u16_le(BitFlags::bits(self.flags));
        self.ty.encode(dst)?;

        Ok(())
    }
}

/// A setting a column can hold.
#[bitflags]
#[repr(u16)]
#[derive(Debug, Clone, Copy, PartialEq)]
pub enum ColumnFlag {
    /// The column can be null.
    Nullable = 1 << 0,
    /// Set for string columns with binary collation and always for the XML data
    /// type.
    CaseSensitive = 1 << 1,
    /// If column is writeable.
    Updateable = 1 << 3,
    /// Column modification status unknown.
    UpdateableUnknown = 1 << 4,
    /// Column is an identity.
    Identity = 1 << 5,
    /// Coulumn is computed.
    Computed = 1 << 7,
    /// Column is a fixed-length common language runtime user-defined type (CLR
    /// UDT).
    FixedLenClrType = 1 << 10,
    /// Column is the special XML column for the sparse column set.
    SparseColumnSet = 1 << 11,
    /// Column is encrypted transparently and has to be decrypted to view the
    /// plaintext value. This flag is valid when the column encryption feature
    /// is negotiated between client and server and is turned on.
    Encrypted = 1 << 12,
    /// Column is part of a hidden primary key created to support a T-SQL SELECT
    /// statement containing FOR BROWSE.
    Hidden = 1 << 13,
    /// Column is part of a primary key for the row and the T-SQL SELECT
    /// statement contains FOR BROWSE.
    Key = 1 << 14,
    /// It is unknown whether the column might be nullable.
    NullableUnknown = 1 << 15,
}

impl TokenColMetaData<'static> {
    pub(crate) async fn decode<R>(src: &mut R) -> crate::Result<Self>
    where
        R: SqlReadBytes + Unpin,
    {
        let column_count = src.read_u16_le().await?;
        let mut columns = Vec::with_capacity(column_count as usize);

        if column_count > 0 && column_count < 0xffff {
            for _ in 0..column_count {
                let base = BaseMetaDataColumn::decode(src).await?;
                let col_name = Cow::from(src.read_b_varchar().await?);

                columns.push(MetaDataColumn { base, col_name });
            }
        }

        Ok(TokenColMetaData { columns })
    }
}

<<<<<<< HEAD
    pub(crate) fn columns(&self) -> impl Iterator<Item = Column> + '_ {
=======
impl<'a> TokenColMetaData<'a> {
    pub(crate) fn columns(&'a self) -> impl Iterator<Item = Column> + 'a {
>>>>>>> e8f03bcd
        self.columns.iter().map(|x| Column {
            name: x.col_name.to_string(),
            column_type: ColumnType::from(&x.base.ty),
        })
    }
}

impl BaseMetaDataColumn {
    pub(crate) async fn decode<R>(src: &mut R) -> crate::Result<Self>
    where
        R: SqlReadBytes + Unpin,
    {
        use VarLenType::*;

        let _user_ty = src.read_u32_le().await?;

        let flags = BitFlags::from_bits(src.read_u16_le().await?)
            .map_err(|_| Error::Protocol("column metadata: invalid flags".into()))?;

        let ty = TypeInfo::decode(src).await?;

        if let TypeInfoInner::VarLenSized(cx) = ty.inner {
            if let Text | NText | Image = cx.r#type() {
                let num_of_parts = src.read_u8().await?;

                // table name
                for _ in 0..num_of_parts {
                    src.read_us_varchar().await?;
                }
            };
        };

        Ok(BaseMetaDataColumn { flags, ty })
    }
}<|MERGE_RESOLUTION|>--- conflicted
+++ resolved
@@ -295,12 +295,9 @@
     }
 }
 
-<<<<<<< HEAD
-    pub(crate) fn columns(&self) -> impl Iterator<Item = Column> + '_ {
-=======
 impl<'a> TokenColMetaData<'a> {
     pub(crate) fn columns(&'a self) -> impl Iterator<Item = Column> + 'a {
->>>>>>> e8f03bcd
+    pub(crate) fn columns(&self) -> impl Iterator<Item = Column> + '_ {
         self.columns.iter().map(|x| Column {
             name: x.col_name.to_string(),
             column_type: ColumnType::from(&x.base.ty),
